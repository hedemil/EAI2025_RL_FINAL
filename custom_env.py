--- conflicted
+++ resolved
@@ -56,14 +56,9 @@
           scales=config_dict.create(
               torso_height=0.5, # changed from -0.0, want to keep the torso height
               # Tracking.
-<<<<<<< HEAD
               tracking_lin_vel=3.0, # changed from 1.0, want it to keep going forward
               tracking_ang_vel=0.5, # changed from 0.5,  more insentive to follow angular velocity
 
-=======
-              tracking_lin_vel=1.0,
-              tracking_ang_vel=0.5,
->>>>>>> cbccbaac
               # Base reward.
               lin_vel_z=-0.005, #changed from -0.5, it should not be as penalized for having upward momentum
               ang_vel_xy=-0.05,
@@ -81,13 +76,9 @@
               # Feet.
               feet_clearance=-0.2, 
               feet_slip=-0.1,
-<<<<<<< HEAD
-              feet_air_time=0.3, # changed from 0.1, want it to take more frequent steps
-=======
               feet_air_time=0.1, 
               # Knee collision penalty
               knee_contact = 1.0   
->>>>>>> cbccbaac
           ),
           tracking_sigma=0.25, 
           max_foot_height=0.08, # changed from 0.11, this sets the margin for clearence, want it to be low to not get penalty        
